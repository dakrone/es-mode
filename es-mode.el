--- conflicted
+++ resolved
@@ -168,16 +168,12 @@
 (defun es--fix-url (url)
   (cond ((or (string-prefix-p "_" url)
              (string-prefix-p "/" url))
-<<<<<<< HEAD
          (let ((base (url-generic-parse-url (es-get-url))))
            (setf (url-filename base)
                  (if (string-prefix-p "/" url)
                      url
                    (concat "/" url)))
            (url-recreate-url base)))
-=======
-         (concat es-default-base url))
->>>>>>> 4b1310dc
         ((not (string-prefix-p "http://" url))
          (concat "http://" url))
         (t url)))
